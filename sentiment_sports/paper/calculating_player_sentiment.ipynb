--- conflicted
+++ resolved
@@ -6,36 +6,20 @@
    "source": [
     "# Why are some athletes more popular than others?\n",
     "## Part II: Calculating sentiment towards players\n",
-<<<<<<< HEAD
-    "In this project I am using natural language processing to try to understand what factors drive public opinion towards athletes. In part 1, I showed how to scrape social media data from Reddit and player demographic and performance data from sports websites. In this notebook, part 2, I will cover how I identified the players each comment was about; and how to calculate sentiment towards a player. In part 3, I will show how to use regression models to isolate what drives public opinion.\n",
-    "\n",
-    "## What are entities and sentiment?\n",
-    "In this notebook I am going to use a lot of jargon from natural language processing (NLP). Before diving into how I calculated opinion towards players, let's review a few terms:\n",
-    "* Corpus: A corpus is a collection of documents\n",
-    "* Token: A token is basically a word in a sentence (more advanced models split single words into multiple tokens, or include separators as tokens)\n",
-    "* Named entity: In NLP, an \"entity\" is basically a noun. Thus a *named* entity is just a proper noun. The most common named entity in basketball right now is \"LeBron.\"\n",
-    "* Named entity recognition (NER): This is the task of identifying which tokens in a sentence are named entities. A simple NER model would use things like capitalization to identify named entities. For example, \"Nice assist by Wall,\" would identify the player John Wall rather than the wall of a building. More complex NER models use part-of-speech tagging or even neural nets to identify named entities.\n",
-    "* Sentiment analysis: This is the task of identifying whether a sentence or document has generally positive or negative feelings. Simple models assign a positive or negative value to each word (e.g. \"love\" is a positive word). More complex models assign sentiment for each entity in a document. Sentiment models are often trained for a specific task.\n",
-=======
-    "In this project, I am using natural language processing (NLP) to try to understand what factors drive public opinion towards athletes. In part 1, I showed how to use the pushShift API to scrape comment and voting data off of the r/NBA and r/NFL sub-reddits and join it to other auxiliary data on those athletes. In this notebook, I will cover how I identified which players each comment was about; and how to calculate sentiments towards a player. In part 3, I will fit regression models to comment sentiment and votes in order to determine which features of an athlete are predictive.\n",
+    "In this project, I am using natural language processing (NLP) to try to understand what factors drive public opinion towards athletes. In part 1, I showed how to use the pushShift API to scrape comment and voting data off of the r/NBA and r/NFL sub-reddits and join it to other auxiliary data on those athletes. In this notebook, I will cover how I identified which players each comment was about; and how to calculate sentiments towards a player. In part 3, I will fit regression models to comment sentiment and votes in order to determine which features of an athlete are predictive of sentiment.\n",
     "\n",
     "## What are entities and sentiment?\n",
     "In this notebook I am going to use a lot of jargon from NLP. Before diving into how I calculated opinion towards players, let's review a few terms:\n",
-    "* Corpus: a collection of documents.\n",
-    "* Token: a single word in our context (some NLP models split single words into multiple tokens, or include separators as tokens)\n",
+    "* Corpus: A corpus is a collection of documents\n",
+    "* Token: A token is a single word in a sentence (some models split single words into multiple tokens, or include separators as tokens)\n",
     "* Named entity: In NLP, an \"entity\" is a noun. Thus a *named* entity is just a proper noun. The most common named entity in basketball right now is \"LeBron.\"\n",
-    "* Named entity recognition (NER): The task of identifying which tokens in a sentence are named entities. A simple NER model would use things like capitalization to identify named entities. For example, \"Nice assist by Wall,\" would identify the player John Wall rather than the wall of a building. More complicated NER models use part-of-speech tagging or even neural nets to identify named entities.\n",
-    "* Sentiment analysis: The task of identifying whether a sentence or document is generally positive or negative. Simple models assign a positive or negative value to each word (e.g. \"love\" is a positive word). More complex models assign sentiment for each entity in a document. Sentiment models are typically trained to be effective for a specific task.\n",
->>>>>>> b4c48692
+    "* Named entity recognition (NER): The task of identifying which tokens in a sentence are named entities. A simple NER model would use things like capitalization to identify named entities. For example, \"Nice assist by Wall,\" would identify the player John Wall rather than the wall of a building. More complex NER models use part-of-speech tagging or even neural nets to identify named entities.\n",
+    "* Sentiment analysis: The task of identifying whether a sentence or document is generally positive or negative. Simple models assign a positive or negative value to each word (e.g. \"love\" is a positive word). More complex models assign sentiment for each entity in a document. entiment models are typically trained to be effective for a specific task.\n",
     "\n",
     "## How do we calculate the sentiment towards a player?\n",
     "The data I scraped in part 1 constitutes a corpus of comments about NBA and NFL players. These comments range from short exclamations about specific players (\"Cedi is the GOAT!\"), to longer comments involving multiple named entities (\"JR Smith threw a bowl of chicken tortilla soup at Damon Jones.\").\n",
     "\n",
-<<<<<<< HEAD
-    "Probably the best way to calculate sentiment towards players would be to use a combined entity-sentiment model. These models parse each sentence for parts of speech and named entities, and assign sentiment towards each named entity. For example, a combined model could take \"LeBron is better than Jordan,\" and assign positive sentiment to LeBron directly. I did not use these methods for a few reasons: since was my first time doing sentiment analysis, and those models are complicated, I wanted to start with something simpler; sentiment-entity models are less interpretable than other models; and these models take a looooong time to run, making iteration slower.\n",
-=======
     "Probably the most accurate way to calculate sentiment towards players would be to use a combined entity-sentiment model. These models parse each sentence for parts of speech and named entities, and assign sentiment towards each named entity. For example, a combined model could take \"LeBron is better than Jordan,\" and assign positive sentiment to LeBron directly. For purposes of simplicity and computational ease, I did not take this approach but it may be useful to explore in future work.\n",
->>>>>>> b4c48692
     "\n",
     "Instead, I restricted my focus to sentences that contained only a single named entity; then, for each such sentence, I calculated the overall sentiment of that sentence and linked it to that single entity. The downsides to this approach are: (1) I had to throw away information from sentences that contained multiple named entities; and (2) I had to assume the overall sentiment of a sentence reflects sentiment towards the player in the sentence. Fortunately, I had more than enough data to overcome the first obstacle. As for the second, we will have to assume that average sentiment in a player's single-entity sentences is a useful proxy for overall sentiment direct toward that player."
    ]
@@ -44,15 +28,10 @@
    "cell_type": "markdown",
    "metadata": {},
    "source": [
-<<<<<<< HEAD
-    "## Identifying which athletes a sentence are about\n",
-    "I took two broad approaches to named entity recognition. First, I tried using [Stanford's NER](https://nlp.stanford.edu/software/CRF-NER.shtml) package. My other approach was to use a known list of named entities (viz. NBA and NFL players' names), and then simply check to see if these names were present. In this section, I am going to show both ways. \n",
-    "\n",
-    "This notebook will show an example of how to do NER on a small corpus. A re-usable version of  this process is in the function [`create_sentiment_df`](https://github.com/map222/trailofpapers/blob/sentiment_sports/sentiment_sports/sports_sentiment.py#L12) in the module [`sentiment_sports.py`](https://github.com/map222/trailofpapers/blob/sentiment_sports/sentiment_sports/sports_sentiment.py).\n",
-=======
     "## Identifying which athletes a sentence is about\n",
-    "I took two broad approaches to named entity recognition. First, I tried using Stanford's SNER package. Second, I used a known list of named entities (viz. NBA and NFL players' names) and simply checked to see if these entities were present. In this section, I am going to demonstate both approaches on a small corpus. A re-usable version of  this process is in the function `create_sentiment_df` in the module [`sentiment_sports.py`](https://github.com/map222/trailofpapers/blob/sentiment_sports/sentiment_sports/sports_sentiment.py).\n",
->>>>>>> b4c48692
+    "I took two broad approaches to named entity recognition. First, I tried using [Stanford's NER](https://nlp.stanford.edu/software/CRF-NER.shtml) package. My other approach was to use a known list of named entities (viz. NBA and NFL players' names), and then simply check to see if these names were present. In this section, I am going to demonstate both approaches on a small corpus. \n",
+    "\n",
+    "A re-usable version of  this process is in the function [`create_sentiment_df`](https://github.com/map222/trailofpapers/blob/sentiment_sports/sentiment_sports/sports_sentiment.py#L12) in the module [`sentiment_sports.py`](https://github.com/map222/trailofpapers/blob/sentiment_sports/sentiment_sports/sports_sentiment.py).\n",
     "### Imports"
    ]
   },
@@ -78,248 +57,7 @@
    "metadata": {},
    "source": [
     "### Chunking comments into sentences\n",
-<<<<<<< HEAD
     "The output of the Reddit scraping was full comments, which could contain multiple sentences. To get more samples, we can chunk the comments into sentences. I wrote the helper function [`chunk_comments_sentences`](https://github.com/map222/trailofpapers/blob/sentiment_sports/sentiment_sports/sports_sentiment.py#L72) to do just this. An example of this `pandas` processing is in the Appendix."
-=======
-    "# Is this interesting?\n",
-    "In part 1, we scraped comments off of Reddit, each of which could contain multiple sentences. To get more samples, we can chunk the comments into sentences. I wrote the helper function `chunk_comments_sentences` to do this. This section shows how that function works.\n",
-    "\n",
-    "First, let's start with a typical Cavs fan comment. I use `pandas` DataFrames for everything, so let's use one here."
-   ]
-  },
-  {
-   "cell_type": "code",
-   "execution_count": 11,
-   "metadata": {},
-   "outputs": [
-    {
-     "data": {
-      "text/html": [
-       "<div>\n",
-       "<style scoped>\n",
-       "    .dataframe tbody tr th:only-of-type {\n",
-       "        vertical-align: middle;\n",
-       "    }\n",
-       "\n",
-       "    .dataframe tbody tr th {\n",
-       "        vertical-align: top;\n",
-       "    }\n",
-       "\n",
-       "    .dataframe thead th {\n",
-       "        text-align: right;\n",
-       "    }\n",
-       "</style>\n",
-       "<table border=\"1\" class=\"dataframe\">\n",
-       "  <thead>\n",
-       "    <tr style=\"text-align: right;\">\n",
-       "      <th></th>\n",
-       "      <th>comment</th>\n",
-       "      <th>flair</th>\n",
-       "      <th>user</th>\n",
-       "    </tr>\n",
-       "  </thead>\n",
-       "  <tbody>\n",
-       "    <tr>\n",
-       "      <th>0</th>\n",
-       "      <td>Cedi is the GOAT! Isaiah Thomas is the worst</td>\n",
-       "      <td>CLE</td>\n",
-       "      <td>map222</td>\n",
-       "    </tr>\n",
-       "  </tbody>\n",
-       "</table>\n",
-       "</div>"
-      ],
-      "text/plain": [
-       "                                        comment flair    user\n",
-       "0  Cedi is the GOAT! Isaiah Thomas is the worst   CLE  map222"
-      ]
-     },
-     "execution_count": 11,
-     "metadata": {},
-     "output_type": "execute_result"
-    }
-   ],
-   "source": [
-    "comment_df = pd.DataFrame({'comment':['Cedi is the GOAT! Isaiah Thomas is the worst'],\n",
-    "                           'user': ['map222'], 'flair':'CLE'})\n",
-    "comment_df"
-   ]
-  },
-  {
-   "cell_type": "markdown",
-   "metadata": {},
-   "source": [
-    "To tokenize, I used NLTK's `sent_tokenize` function. Since multiple sentences can be returned from a comment, I did some manipulation to get back a Series with a row for each sentence."
-   ]
-  },
-  {
-   "cell_type": "code",
-   "execution_count": 12,
-   "metadata": {},
-   "outputs": [
-    {
-     "data": {
-      "text/plain": [
-       "0  0             Cedi is the GOAT!\n",
-       "   1    Isaiah Thomas is the worst\n",
-       "dtype: object"
-      ]
-     },
-     "execution_count": 12,
-     "metadata": {},
-     "output_type": "execute_result"
-    }
-   ],
-   "source": [
-    "sentences_df = (comment_df['comment'].apply(lambda row: pd.Series(sent_tokenize(row)))\n",
-    "                                     .stack())\n",
-    "sentences_df"
-   ]
-  },
-  {
-   "cell_type": "markdown",
-   "metadata": {},
-   "source": [
-    "We then need to do a bit more `pandas` manipulation to get a DataFrame where the index for each sentence is the same as its parent comment"
-   ]
-  },
-  {
-   "cell_type": "code",
-   "execution_count": 13,
-   "metadata": {},
-   "outputs": [
-    {
-     "data": {
-      "text/html": [
-       "<div>\n",
-       "<style scoped>\n",
-       "    .dataframe tbody tr th:only-of-type {\n",
-       "        vertical-align: middle;\n",
-       "    }\n",
-       "\n",
-       "    .dataframe tbody tr th {\n",
-       "        vertical-align: top;\n",
-       "    }\n",
-       "\n",
-       "    .dataframe thead th {\n",
-       "        text-align: right;\n",
-       "    }\n",
-       "</style>\n",
-       "<table border=\"1\" class=\"dataframe\">\n",
-       "  <thead>\n",
-       "    <tr style=\"text-align: right;\">\n",
-       "      <th></th>\n",
-       "      <th>sentences</th>\n",
-       "    </tr>\n",
-       "    <tr>\n",
-       "      <th>level_0</th>\n",
-       "      <th></th>\n",
-       "    </tr>\n",
-       "  </thead>\n",
-       "  <tbody>\n",
-       "    <tr>\n",
-       "      <th>0</th>\n",
-       "      <td>Cedi is the GOAT!</td>\n",
-       "    </tr>\n",
-       "    <tr>\n",
-       "      <th>0</th>\n",
-       "      <td>Isaiah Thomas is the worst</td>\n",
-       "    </tr>\n",
-       "  </tbody>\n",
-       "</table>\n",
-       "</div>"
-      ],
-      "text/plain": [
-       "                          sentences\n",
-       "level_0                            \n",
-       "0                 Cedi is the GOAT!\n",
-       "0        Isaiah Thomas is the worst"
-      ]
-     },
-     "execution_count": 13,
-     "metadata": {},
-     "output_type": "execute_result"
-    }
-   ],
-   "source": [
-    "sentences_df = (sentences_df.reset_index()\n",
-    "                  .set_index('level_0')\n",
-    "                  .rename(columns={0:'sentences'})\n",
-    "                  .drop(['level_1'], axis = 1))\n",
-    "sentences_df"
-   ]
-  },
-  {
-   "cell_type": "markdown",
-   "metadata": {},
-   "source": [
-    "Now that the index is sorted out, we can rejoin the sentences to the original comments, which allows us to retain metadata like the user and flair."
-   ]
-  },
-  {
-   "cell_type": "code",
-   "execution_count": 14,
-   "metadata": {},
-   "outputs": [
-    {
-     "data": {
-      "text/html": [
-       "<div>\n",
-       "<style scoped>\n",
-       "    .dataframe tbody tr th:only-of-type {\n",
-       "        vertical-align: middle;\n",
-       "    }\n",
-       "\n",
-       "    .dataframe tbody tr th {\n",
-       "        vertical-align: top;\n",
-       "    }\n",
-       "\n",
-       "    .dataframe thead th {\n",
-       "        text-align: right;\n",
-       "    }\n",
-       "</style>\n",
-       "<table border=\"1\" class=\"dataframe\">\n",
-       "  <thead>\n",
-       "    <tr style=\"text-align: right;\">\n",
-       "      <th></th>\n",
-       "      <th>flair</th>\n",
-       "      <th>user</th>\n",
-       "      <th>sentences</th>\n",
-       "    </tr>\n",
-       "  </thead>\n",
-       "  <tbody>\n",
-       "    <tr>\n",
-       "      <th>0</th>\n",
-       "      <td>CLE</td>\n",
-       "      <td>map222</td>\n",
-       "      <td>Cedi is the GOAT!</td>\n",
-       "    </tr>\n",
-       "    <tr>\n",
-       "      <th>0</th>\n",
-       "      <td>CLE</td>\n",
-       "      <td>map222</td>\n",
-       "      <td>Isaiah Thomas is the worst</td>\n",
-       "    </tr>\n",
-       "  </tbody>\n",
-       "</table>\n",
-       "</div>"
-      ],
-      "text/plain": [
-       "  flair    user                   sentences\n",
-       "0   CLE  map222           Cedi is the GOAT!\n",
-       "0   CLE  map222  Isaiah Thomas is the worst"
-      ]
-     },
-     "execution_count": 14,
-     "metadata": {},
-     "output_type": "execute_result"
-    }
-   ],
-   "source": [
-    "comment_df = (comment_df.join(sentences_df)\n",
-    "                        .drop(columns = ['comment']))\n",
-    "comment_df"
->>>>>>> b4c48692
    ]
   },
   {
@@ -329,11 +67,7 @@
     "### Named entity recognition\n",
     "Now that we have sentences, we can do NER two ways. First, we can do naive NER, where we don't know the entities ahead of time. Or we can do known NER, where we know what entities we care about\n",
     "#### Using Stanford's NER tagger\n",
-<<<<<<< HEAD
     "Stanford's NLP department has provided a whole suite of tools, including an NER Tagger. Running this tagger in python is quite slow, so I used a package called [`sner` from caihaoyu](https://github.com/caihaoyu/sner), which runs a Java server locally that you can query. To get this running, there are four steps:\n",
-=======
-    "Stanford's NLP department has provided a whole suite of tools, including an NER Tagger. Running this tagger in python is quite slow, so I used a package called [`sner` from caihaoyu](https://github.com/caihaoyu/sner), which runs a Java server locally that you can query. To get this running you need to follow three steps:\n",
->>>>>>> b4c48692
     "1. Install sner (`pip install sner` worked for me, but you can see the package for details\n",
     "2. Download the [Stanford NER package](https://nlp.stanford.edu/software/CRF-NER.shtml#Download), and unzip it in your preferred location. I usually do it under the `sner` package directory, e.g. `C:\\Users\\map22\\Anaconda3\\Lib\\site-packages\\sner\\stanford-ner-2018-10-16`\n",
     "3. Open a command prompt and navigate to that directory\n",
@@ -861,15 +595,9 @@
     "#### Speeding up fuzzy matching with dask\n",
     "The fuzzy matching is one of the most time consuming parts of the ETL pipeline, as it is basically O(N^2) (N sentences * M players). To speed it up I used [`dask`](http://docs.dask.org/en/latest/why.html) to parallelize my dataframe operations. For details, see the appendix.\n",
     "## Sentiment model\n",
-<<<<<<< HEAD
-    "At this point, we now have a dataframe of sentences which hopefully relate to a single NBA or NFL player. Now we need to figure out whether the comments are positive!\n",
-    "\n",
-    "My approach to sentiment modeling was to use sentence-level sentiment analysis, and assume that the sentence level sentiment reflects the sentiment towards the player in the sentence. To calculate sentiment, I used probably the most famous sentiment analyzer out there, [VADER](http://www.nltk.org/howto/sentiment.html). VADER uses a pre-defined dictionary of sentiment for common words in English (out-of-vocabulary words are given neutral sentiment). For example, the sentiment for the word \"steal\" is negative."
-=======
-    "At this point, we now have a dataframe of sentences each of which we have assigned to a single NBA or NFL player. Now we need to figure out whether the comments are positive or not!\n",
-    "\n",
-    "As discussed above, I will use sentence-level sentiment analysis, and assume that the sentence level sentiment reflects the sentiment towards the player in the sentence. To do the sentiment analysis, I used probably the most famous sentiment analyzer out there, VADER. VADER uses a pre-defined dictionary of sentiment for most common words in English (out-of-vocabulary words are given neutral sentiment). For example, here the sentiment for the word \"steal\" is negative."
->>>>>>> b4c48692
+    "At this point, we now have a dataframe of sentences, each of which we have assigned to a single NBA or NFL player. Now we need to figure out whether the comments are positive or not!\n",
+    "\n",
+    "As discussed above, I will use sentence-level sentiment analysis, and assume that the sentence level sentiment reflects the sentiment towards the player in the sentence. To calculate sentiment, I used probably the most famous sentiment analyzer out there, [VADER](http://www.nltk.org/howto/sentiment.html). VADER uses a pre-defined dictionary of sentiment for most common words in English (out-of-vocabulary words are given neutral sentiment). For example, here the sentiment for the word \"steal\" is negative."
    ]
   },
   {
@@ -917,12 +645,8 @@
    "cell_type": "markdown",
    "metadata": {},
    "source": [
-<<<<<<< HEAD
     "#### Applying the sentiment analyzer\n",
     "This is as simple as calling the `polarity_scores` function on a sentence (and doing some pandas manipulation of the results)."
-=======
-    "We can apply the sentiment analyzer via"
->>>>>>> b4c48692
    ]
   },
   {
